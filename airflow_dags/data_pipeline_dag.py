--- conflicted
+++ resolved
@@ -5,40 +5,23 @@
 import pendulum
 
 def notify_failure(context):
-<<<<<<< HEAD
+    execution_date  = pendulum_datetime.from_timestamp(context['execution_date'].timestamp(), tz='Asia/Taipei').strftime('%Y-%m-%d')
     execution_date  = context['execution_date'].strftime('%Y-%m-%d %H:%M:%S')
     failed_alert = TelegramOperator(
         task_id='send_failure_alert',
         telegram_conn_id='telegram_bot',
         chat_id='*********', # need to replace with your chat_id
-        text=f"🚨 Alert! Airflow weekly scheduled `job_vacancy_data_pipeline` has failed.\n\n🛠 Task: {context['task_instance_key_str']}\n\n📅 Execution Date: {execution_date}\n\n❌ Status: Failed\n\nPlease check the logs and resolve the issues.",
-=======
-    execution_date  = pendulum_datetime.from_timestamp(context['execution_date'].timestamp(), tz='Asia/Taipei').strftime('%Y-%m-%d')
-    failed_alert = TelegramOperator(
-        task_id='send_failure_alert',
-        telegram_conn_id='telegram_bot',
-        chat_id='*********',
-        text=f"🚨 Alert! Airflow weekly scheduled `job_vacancy_data_pipeline` has failed.\n\n🛠 Task: {context['task_instance_key_str']}\n\n📅 Execution Date: {execution_date}\n❌ Status: Failed\n\nPlease check the logs and resolve the issues.",
->>>>>>> dbbb4dfd
+        text=f"🚨 Alert! Airflow weekly scheduled `job_vacancy_data_pipeline` has failed.\n\n🛠 Task: {context['task_instance_key_str']}\n📅 Execution Date: {context['execution_date']}\n❌ Status: Failed\n\nPlease check the logs and resolve the issues.",
         dag=dag
     )
     return failed_alert.execute(context=context)
 
 def notify_success(context):
-<<<<<<< HEAD
-    execution_date  = context['execution_date'].strftime('%Y-%m-%d %H:%M:%S')
     success_alert = TelegramOperator(
         task_id='send_success_alert',
         telegram_conn_id='telegram_bot',
         chat_id='*********', # need to replace with your chat_id
-=======
-    execution_date  = pendulum_datetime.from_timestamp(context['execution_date'].timestamp(), tz='Asia/Taipei').strftime('%Y-%m-%d')
-    success_alert = TelegramOperator(
-        task_id='send_success_alert',
-        telegram_conn_id='telegram_bot',
-        chat_id='*********',
->>>>>>> dbbb4dfd
-        text=f"🎉 Congratulations! Airflow weekly scheduled `job_vacancy_data_pipeline` has successfully completed!\n\n🔍 Please review the results and ensure all data processing went smoothly.\n\n📅 Execution Date: {execution_date}\n\n✅ Status: Success",
+        text="🎉 Congratulations! Airflow weekly scheduled `job_vacancy_data_pipeline` has successfully completed!\n\n🔍 Please review the results and ensure all data processing went smoothly.\n📅 Execution Date: {{ execution_date }}\n✅ Status: Success",
         dag=dag
     )
     return success_alert.execute(context=context)
